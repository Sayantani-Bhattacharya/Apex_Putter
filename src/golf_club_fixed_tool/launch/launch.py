--- conflicted
+++ resolved
@@ -43,14 +43,9 @@
 
     declare_urdf_cmd = DeclareLaunchArgument(
         'urdf_file',
-<<<<<<< HEAD
-        default_value=os.path.join(bringup_dir, 'urdf', 'golf_club_fixed.urdf'),
-        description='Path to the URDF file')
-=======
         default_value=os.path.join(bringup_dir,
                                    'urdf', 'golf_club_fixed.urdf'),
         description='Whether to start RVIZ')
->>>>>>> 2064de8e
 
     start_robot_state_publisher_cmd = Node(
         condition=IfCondition(use_robot_state_pub),
