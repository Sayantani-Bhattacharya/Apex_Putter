<<<<<<< HEAD
import math

from geometry_msgs.msg import Pose, Transform, TransformStamped

=======
"""Functions to convert between different types of transforms."""

import math

from geometry_msgs.msg import Pose
from geometry_msgs.msg import Transform, TransformStamped
>>>>>>> 2064de8e
import numpy as np
from transforms3d.affines import compose, decompose
from transforms3d.quaternions import mat2quat, quat2mat


def htm_to_transform(htm: np.array) -> Transform:
    """
<<<<<<< HEAD
    Convert a homogeneous transformation matrix (HTM) to a ROS Transform object.

    Parameters
    ----------
    htm : np.array
        The 4x4 homogeneous transformation matrix.

    Returns
    -------
    Transform
        The corresponding ROS Transform object.

=======
    Converts a HTM to a Transform object.

    Args:
        htm format of the same (4x4 np.array): homogeneous transformation matrix.
    Returns:
        transform: Transfrom is msg type of tf publisher.
>>>>>>> 2064de8e
    """
    translation, rotation, _, _ = decompose(htm)
    quaternion = mat2quat(rotation)  # returns w,x,y,z

    result = Transform()
    result.translation.x = float(translation[0])
    result.translation.y = float(translation[1])
    result.translation.z = float(translation[2])
    result.rotation.w = float(quaternion[0])  # w
    result.rotation.x = float(quaternion[1])  # x
    result.rotation.y = float(quaternion[2])  # y
    result.rotation.z = float(quaternion[3])  # z

    return result


def transform_to_htm(transform: Transform) -> np.array:
    """
<<<<<<< HEAD
    Convert a ROS Transform object to a homogeneous transformation matrix (HTM).

    Parameters
    ----------
    transform : Transform
        The ROS Transform message.

    Returns
    -------
    np.array
        The corresponding 4x4 homogeneous transformation matrix.

=======
    Convert a Transform object to a homogeneous transformation matrix.

    Args:
        transform: Transfrom is msg type of tf publisher.
    Returns:
        htm format of the same (4x4 np.array): \
            homogeneous transformation matrix
>>>>>>> 2064de8e
    """
    translation = np.array([
        transform.translation.x,
        transform.translation.y,
        transform.translation.z
    ])
    quaternion = np.array([
        transform.rotation.w,
        transform.rotation.x,
        transform.rotation.y,
        transform.rotation.z
    ])
    rotation_matrix = quat2mat(quaternion)
    htm = np.eye(4)
    htm[0:3, 0:3] = rotation_matrix
    htm[0:3, 3] = translation
    return htm


def combine_transforms(known_matrix: np.array,
                       tag_transform: TransformStamped) -> Transform:
    """
    Combine a known transform matrix with a TF2 transform in ROS2.

<<<<<<< HEAD
    Parameters
    ----------
    known_matrix : np.array
        A known 4x4 homogeneous transformation matrix.
    tag_transform : TransformStamped
        A transform from TF2.

    Returns
    -------
    Transform
        The resulting combined ROS Transform.

    """
=======
    Args:
        known_transform (4x4 np.array): A known homogeneous \
            transformation matrix.
        tf2_transform (TransformStamped): Transform from TF2

    Returns:
        Transform: The resulting combined transform
    """
    # Convert TF2 transform to matrix
>>>>>>> 2064de8e
    tf2_translation = np.array([
        tag_transform.transform.translation.x,
        tag_transform.transform.translation.y,
        tag_transform.transform.translation.z
    ])
    tf2_quaternion = [
        tag_transform.transform.rotation.w,
        tag_transform.transform.rotation.x,
        tag_transform.transform.rotation.y,
        tag_transform.transform.rotation.z
    ]
    tf2_rotation = quat2mat(tf2_quaternion)
    tf2_scale = np.ones(3)
    tf2_matrix = compose(tf2_translation, tf2_rotation, tf2_scale)

    # Combine transforms through matrix multiplication
    result_matrix = np.matmul(tf2_matrix, known_matrix)
    result = htm_to_transform(result_matrix)
    return result


<<<<<<< HEAD
def obj_in_bot_frame(T_camObj: np.array) -> np.array:
    """
    Convert a camera-to-object transform to an object-in-robot-frame transform.

    Parameters
    ----------
    T_camObj : np.array
        The 4x4 camera-to-object transform.

    Returns
    -------
    np.array
        The 4x4 object-to-robot-frame transform.

    """
    # TODO: Define the fixed frame transform T_botCam properly.
    # Placeholder: T_botCam currently not defined; must be replaced with correct transform.
    T_botCam = np.eye(4)
=======
def obj_in_bot_frame(T_camObj):
    """
    Return the pose of the object in the robot frame.

    Args:
        T_camObj (4x4 np.array): Camera-to-Ball transform

    Returns:
        4x4 np.array: T_objBot

    Fixed:
        T_botCam
    """
    # Write the fixed frame transform here.
    T_botCam = np.array([0])
>>>>>>> 2064de8e
    T_objBot = np.dot(np.linalg.inv(T_camObj), np.linalg.inv(T_botCam))
    return T_objBot


<<<<<<< HEAD
def detected_obj_pose(T_camObj: Transform) -> Pose:
    """
    Compute the object's pose in the robot frame given the object's transform in the camera frame.

    Parameters
    ----------
    T_camObj : Transform
        The transform of the object in the camera frame.

    Returns
    -------
    Pose
        The pose of the object in the robot frame.

    """
    htm_camObj = transform_to_htm(T_camObj)
    T_objBot = obj_in_bot_frame(htm_camObj)

=======
def detected_obj_pose(T_camObj: Transform):
    """
    Return the pose of the detected object in the robot frame.

    This function returns the pose in robot frame of the robot to
    reach the object detected by vision.

    Args:
        transform: tf of object detected in camera frame
    Returns:
        pose: pose(or waypoint) of the object in robot frame.
    """
    T_camObj = transform_to_htm(T_camObj)
    T_objBot = obj_in_bot_frame(T_camObj)
>>>>>>> 2064de8e
    pose = Pose()
    pose.position.x = T_objBot[0, 3]
    pose.position.y = T_objBot[1, 3]
    pose.position.z = T_objBot[2, 3]
    # Orientation calculation not implemented yet.
    return pose


<<<<<<< HEAD
def compensate_ball_radius(dx: float, dy: float, dz: float, R: float = 21) -> tuple:
    """
    Compensate for the ball radius when determining the ball center coordinates.

    Given the displacement from the camera to the ball (dx, dy, dz) and the ball radius R,
    this function returns the adjusted coordinates for the ball center.

    Parameters
    ----------
    dx : float
        Displacement in x.
    dy : float
        Displacement in y.
    dz : float
        Displacement in z.
    R : float, optional
        Radius of the ball, by default 21.

    Returns
    -------
    tuple
        (x_r, y_r, z_r) coordinates of the ball center.

    """
    distance = math.sqrt(dx**2 + dy**2 + dz**2)
    scaling_factor = (distance + R) / distance

    x_r = dx * scaling_factor
    y_r = dy * scaling_factor
    z_r = dz * scaling_factor
=======
def compensate_ball_radius(dx, dy, dz, R=21):
    """
    Helper function to translate the pose from ball suface to ball's center,
    considering it a sphere.

    Args:
        (x_c, y_c, z_c) : camera pose
        (x_b, y_b, z_b) : ball pose
        R: Radius of ball
    Returns:
        (x_r, y_r, z_r) : pose for center of the ball.
    """
    # R: Radius of ball

    # Distance from the camera to the ball.
    distance = math.sqrt(dx**2 + dy**2 + dz**2)

    # Scale the displacement to account for the radius of the ball.
    scaling_factor = (distance + R) / distance

    # Coordinates of the ball center
    x_r = dx * scaling_factor
    y_r = dy * scaling_factor
    z_r = dz * scaling_factor

    return x_r, y_r, z_r
>>>>>>> 2064de8e

    return x_r, y_r, z_r


def test():
<<<<<<< HEAD
    """Test the transform conversion functions."""
=======
    '''
    To test the above helper functions.
    '''
>>>>>>> 2064de8e
    manipulator_pos = np.array([
        [0.7071, -0.7071, 0, 1],
        [0.7071, 0.7071, 0, 0.44454056],
        [0, 0, 1, 0.66401457],
        [0, 0, 0, 1]
    ])
    tranform = htm_to_transform(manipulator_pos)
    htm = transform_to_htm(tranform)
    print(htm)


if __name__ == '__main__':
    test()<|MERGE_RESOLUTION|>--- conflicted
+++ resolved
@@ -1,16 +1,10 @@
-<<<<<<< HEAD
-import math
-
-from geometry_msgs.msg import Pose, Transform, TransformStamped
-
-=======
 """Functions to convert between different types of transforms."""
 
 import math
 
 from geometry_msgs.msg import Pose
 from geometry_msgs.msg import Transform, TransformStamped
->>>>>>> 2064de8e
+
 import numpy as np
 from transforms3d.affines import compose, decompose
 from transforms3d.quaternions import mat2quat, quat2mat
@@ -18,27 +12,12 @@
 
 def htm_to_transform(htm: np.array) -> Transform:
     """
-<<<<<<< HEAD
-    Convert a homogeneous transformation matrix (HTM) to a ROS Transform object.
-
-    Parameters
-    ----------
-    htm : np.array
-        The 4x4 homogeneous transformation matrix.
-
-    Returns
-    -------
-    Transform
-        The corresponding ROS Transform object.
-
-=======
     Converts a HTM to a Transform object.
 
     Args:
         htm format of the same (4x4 np.array): homogeneous transformation matrix.
     Returns:
         transform: Transfrom is msg type of tf publisher.
->>>>>>> 2064de8e
     """
     translation, rotation, _, _ = decompose(htm)
     quaternion = mat2quat(rotation)  # returns w,x,y,z
@@ -57,20 +36,6 @@
 
 def transform_to_htm(transform: Transform) -> np.array:
     """
-<<<<<<< HEAD
-    Convert a ROS Transform object to a homogeneous transformation matrix (HTM).
-
-    Parameters
-    ----------
-    transform : Transform
-        The ROS Transform message.
-
-    Returns
-    -------
-    np.array
-        The corresponding 4x4 homogeneous transformation matrix.
-
-=======
     Convert a Transform object to a homogeneous transformation matrix.
 
     Args:
@@ -78,7 +43,6 @@
     Returns:
         htm format of the same (4x4 np.array): \
             homogeneous transformation matrix
->>>>>>> 2064de8e
     """
     translation = np.array([
         transform.translation.x,
@@ -102,22 +66,7 @@
                        tag_transform: TransformStamped) -> Transform:
     """
     Combine a known transform matrix with a TF2 transform in ROS2.
-
-<<<<<<< HEAD
-    Parameters
-    ----------
-    known_matrix : np.array
-        A known 4x4 homogeneous transformation matrix.
-    tag_transform : TransformStamped
-        A transform from TF2.
-
-    Returns
-    -------
-    Transform
-        The resulting combined ROS Transform.
-
-    """
-=======
+    
     Args:
         known_transform (4x4 np.array): A known homogeneous \
             transformation matrix.
@@ -125,9 +74,9 @@
 
     Returns:
         Transform: The resulting combined transform
+        
     """
     # Convert TF2 transform to matrix
->>>>>>> 2064de8e
     tf2_translation = np.array([
         tag_transform.transform.translation.x,
         tag_transform.transform.translation.y,
@@ -148,27 +97,6 @@
     result = htm_to_transform(result_matrix)
     return result
 
-
-<<<<<<< HEAD
-def obj_in_bot_frame(T_camObj: np.array) -> np.array:
-    """
-    Convert a camera-to-object transform to an object-in-robot-frame transform.
-
-    Parameters
-    ----------
-    T_camObj : np.array
-        The 4x4 camera-to-object transform.
-
-    Returns
-    -------
-    np.array
-        The 4x4 object-to-robot-frame transform.
-
-    """
-    # TODO: Define the fixed frame transform T_botCam properly.
-    # Placeholder: T_botCam currently not defined; must be replaced with correct transform.
-    T_botCam = np.eye(4)
-=======
 def obj_in_bot_frame(T_camObj):
     """
     Return the pose of the object in the robot frame.
@@ -184,31 +112,10 @@
     """
     # Write the fixed frame transform here.
     T_botCam = np.array([0])
->>>>>>> 2064de8e
     T_objBot = np.dot(np.linalg.inv(T_camObj), np.linalg.inv(T_botCam))
     return T_objBot
 
 
-<<<<<<< HEAD
-def detected_obj_pose(T_camObj: Transform) -> Pose:
-    """
-    Compute the object's pose in the robot frame given the object's transform in the camera frame.
-
-    Parameters
-    ----------
-    T_camObj : Transform
-        The transform of the object in the camera frame.
-
-    Returns
-    -------
-    Pose
-        The pose of the object in the robot frame.
-
-    """
-    htm_camObj = transform_to_htm(T_camObj)
-    T_objBot = obj_in_bot_frame(htm_camObj)
-
-=======
 def detected_obj_pose(T_camObj: Transform):
     """
     Return the pose of the detected object in the robot frame.
@@ -223,7 +130,7 @@
     """
     T_camObj = transform_to_htm(T_camObj)
     T_objBot = obj_in_bot_frame(T_camObj)
->>>>>>> 2064de8e
+
     pose = Pose()
     pose.position.x = T_objBot[0, 3]
     pose.position.y = T_objBot[1, 3]
@@ -231,39 +138,6 @@
     # Orientation calculation not implemented yet.
     return pose
 
-
-<<<<<<< HEAD
-def compensate_ball_radius(dx: float, dy: float, dz: float, R: float = 21) -> tuple:
-    """
-    Compensate for the ball radius when determining the ball center coordinates.
-
-    Given the displacement from the camera to the ball (dx, dy, dz) and the ball radius R,
-    this function returns the adjusted coordinates for the ball center.
-
-    Parameters
-    ----------
-    dx : float
-        Displacement in x.
-    dy : float
-        Displacement in y.
-    dz : float
-        Displacement in z.
-    R : float, optional
-        Radius of the ball, by default 21.
-
-    Returns
-    -------
-    tuple
-        (x_r, y_r, z_r) coordinates of the ball center.
-
-    """
-    distance = math.sqrt(dx**2 + dy**2 + dz**2)
-    scaling_factor = (distance + R) / distance
-
-    x_r = dx * scaling_factor
-    y_r = dy * scaling_factor
-    z_r = dz * scaling_factor
-=======
 def compensate_ball_radius(dx, dy, dz, R=21):
     """
     Helper function to translate the pose from ball suface to ball's center,
@@ -290,19 +164,12 @@
     z_r = dz * scaling_factor
 
     return x_r, y_r, z_r
->>>>>>> 2064de8e
-
-    return x_r, y_r, z_r
 
 
 def test():
-<<<<<<< HEAD
-    """Test the transform conversion functions."""
-=======
-    '''
+    """
     To test the above helper functions.
-    '''
->>>>>>> 2064de8e
+    """
     manipulator_pos = np.array([
         [0.7071, -0.7071, 0, 1],
         [0.7071, 0.7071, 0, 0.44454056],
