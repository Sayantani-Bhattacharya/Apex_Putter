--- conflicted
+++ resolved
@@ -8,8 +8,8 @@
 from transforms3d.affines import compose, decompose
 from transforms3d.quaternions import mat2quat, quat2mat
 
+
 def htm_to_transform(htm: np.array) -> Transform:
-<<<<<<< HEAD
     """
     Converts a HTM to a Transform object.
 
@@ -18,9 +18,6 @@
     Returns:
         transform: Transfrom is msg type of tf publisher.
     """
-=======
-    """Convert a HTM to a Transform object."""
->>>>>>> 1bcf0eda
     # Decompose the result
     translation, rotation, _, _ = decompose(htm)
     quaternion = mat2quat(rotation)  # Returns w,x,y,z
@@ -38,13 +35,8 @@
     return result
 
 def transform_to_htm(transform: Transform) -> np.array:
-<<<<<<< HEAD
-    '''
-    Converts a Transform to a HTM object.
-=======
     """
     Convert a Transform object to a homogeneous transformation matrix.
->>>>>>> 1bcf0eda
 
     Args:
         transform: Transfrom is msg type of tf publisher.
@@ -69,13 +61,9 @@
     htm[0:3, 3] = translation
     return htm
 
-<<<<<<< HEAD
-def combine_transforms(known_matrix: np.array, tag_transform: TransformStamped) -> Transform:
-=======
 
 def combine_transforms(known_matrix: np.array,
                        tag_transform: TransformStamped) -> Transform:
->>>>>>> 1bcf0eda
     """
     Combine a known transform matrix with a TF2 transform in ROS2.
 
@@ -110,17 +98,6 @@
     return result
 
 def obj_in_bot_frame(T_camObj):
-<<<<<<< HEAD
-    '''
-    For a fixed T_botCam value, used to transform frame 
-    from cam-obj to obj-bot.
-    Args:
-        T_camObj (4x4 np.array): Camera-to-Ball transform 
-    Returns:
-        Output(4x4 np.array): T_objBot
-      
-    '''
-=======
     """
     Return the pose of the object in the robot frame.
 
@@ -133,7 +110,6 @@
     Fixed:
         T_botCam
     """
->>>>>>> 1bcf0eda
     # Write the fixed frame transform here.
     T_botCam = np.array([0])
     T_objBot = np.dot(np.linalg.inv(T_camObj), np.linalg.inv(T_botCam))
@@ -164,21 +140,12 @@
     # pose.orientation.w = -5.0747e-06
     return pose
 
-<<<<<<< HEAD
 def compensate_ball_radius(dx,dy,dz, R=21):
     '''
     Helper function to translate the pose from ball suface to ball's center,
     considering it a sphere.
 
     Args:
-=======
-
-def compensate_ball_radius(dx, dy, dz, R=21):
-    """
-    Compensates for the radius of the ball.
-
-    Input:
->>>>>>> 1bcf0eda
         (x_c, y_c, z_c) : camera pose
         (x_b, y_b, z_b) : ball pose
         R: Radius of ball
