from enum import auto, Enum

import math

from apex_putter.BallTrajectoryCalc import BallTrajectoryCalculator
from apex_putter.MotionPlanningInterface import MotionPlanningInterface
import apex_putter.transform_operations as transOps

from geometry_msgs.msg import Pose, Quaternion

import numpy as np
import rclpy
from rclpy.callback_groups import MutuallyExclusiveCallbackGroup
from rclpy.node import Node
from std_srvs.srv import Empty
import tf2_ros
from visualization_msgs.msg import Marker


# Two blank lines before class definitions as required by PEP8
class State(Enum):
    START = auto()
    IDLE = auto()
    TASK = auto()


class DemoNode(Node):
    def __init__(self):
        super().__init__('demo_node')

        # Parameter to toggle simulation vs real-world
        self.declare_parameter('simulation_mode', True)
        self.use_simulation_mode = self.get_parameter(
            'simulation_mode'
        ).get_parameter_value().bool_value

        # Declare parameters for frames
        self.declare_parameter('ball_tag_frame', 'ball_tag')
        self.declare_parameter('hole_tag_frame', 'hole_tag')
        self.declare_parameter('robot_base_tag_frame', 'robot_base_tag')
        self.declare_parameter('base_frame', 'base')
        self.declare_parameter('camera_frame', 'camera_link')

        self.ball_tag_frame = self.get_parameter(
            'ball_tag_frame'
        ).get_parameter_value().string_value
        self.hole_tag_frame = self.get_parameter(
            'hole_tag_frame'
        ).get_parameter_value().string_value
        self.robot_base_tag_frame = self.get_parameter(
            'robot_base_tag_frame'
        ).get_parameter_value().string_value
        self.base_frame = self.get_parameter(
            'base_frame'
        ).get_parameter_value().string_value
        self.camera_frame = self.get_parameter(
            'camera_frame'
        ).get_parameter_value().string_value

        # Known offsets:
        # Putter length ~22.85 in = 0.58 m
        # Offset from shaft: 0.18 in = ~0.00457 m
        self.putter_length = 22.85 * 0.0254
        self.putter_offset = 0.18 * 0.0254

        # Motion planning interface
        self.MPI = MotionPlanningInterface(
            node=self,
            base_frame=self.base_frame,
            end_effector_frame='fer_link8'
        )

        # Hard-coded hole (used in sim mode)
        self.hole_position = np.array([0.8, 0.0, 0.0])
        self.ball_position = np.array([0.5, 0.0, 0.0])  # Updated in real mode

        self.trajectory_calculator = BallTrajectoryCalculator(
            self.ball_position,
            self.hole_position
        )

        # Start pose
        self.start_pose = Pose()
        self.start_pose.position.x = 0.4
        self.start_pose.position.y = 0.0
        self.start_pose.position.z = 0.4
        self.start_pose.orientation = Quaternion(
            x=0.0, y=0.0, z=0.0, w=1.0
        )

        # Initial waypoints
        self.waypoints = self.compute_waypoints()

        # TF setup
        self.tf_buffer = tf2_ros.Buffer()
        self.tf_listener = tf2_ros.TransformListener(self.tf_buffer, self)

        # State machine
        self.state = State.START
        self.task_step = 0

        # Markers
        self.ball_marker_pub = self.create_publisher(Marker, 'ball_marker', 10)
        self.hole_marker_pub = self.create_publisher(Marker, 'hole_marker', 10)
        self.ball_marker = Marker()
        self.hole_marker = Marker()
        self.setup_ball_marker()
        self.setup_hole_marker()
        self.ball_animation_timer = None

        # 1 Hz marker timer
        self.marker_timer = self.create_timer(1.0, self.publish_markers)

        # Services with mutually exclusive callback groups
        self.sim_srv = self.create_service(
            Empty,
            'simulate',
            self.sim_callback,
            callback_group=MutuallyExclusiveCallbackGroup()
        )
        self.real_putt_srv = self.create_service(
            Empty,
            'real_putt',
            self.real_putt_callback,
            callback_group=MutuallyExclusiveCallbackGroup()
        )

        # Timer for optional tasks
        self.timer = self.create_timer(0.1, self.timer_callback)

        self.get_logger().info(
            'DemoNode initialized.',
            'Use "/simulate" for simulation or "/real_putt" for real-world mode.'
        )

    def update_real_world_positions(self):
        """
        To update the ball positions, using lookup transforms.
        """
        try:
            # Using matrix approach:
            base_cam_tf = self.tf_buffer.lookup_transform(
                self.base_frame,
                self.camera_frame,
                rclpy.time.Time()
            )
            cam_hole_tf = self.tf_buffer.lookup_transform(
                self.camera_frame,
                self.hole_tag_frame,
                rclpy.time.Time()
            )
            cam_ball_tf = self.tf_buffer.lookup_transform(
                self.camera_frame,
                self.ball_tag_frame,
                rclpy.time.Time()
            )

            T_base_cam = transOps.transform_to_htm(base_cam_tf.transform)
            T_cam_hole = transOps.transform_to_htm(cam_hole_tf.transform)
            T_cam_ball = transOps.transform_to_htm(cam_ball_tf.transform)

            T_base_hole = T_base_cam @ T_cam_hole
            T_base_ball = T_base_cam @ T_cam_ball

            ball_offset = np.array([0.0, 0.0, 0.0])
            self.hole_position = T_base_hole[0:3, 3]
            self.ball_position = T_base_ball[0:3, 3] + ball_offset

            self.get_logger().info(
                f'Real world positions updated: Ball at {self.ball_position}, '
                f'Hole at {self.hole_position}'
            )
        except Exception as e:
            self.get_logger().error(
                f'Could not update real world positions: {e}'
            )

    def compute_waypoints(self):
        """
        Calculate the waypoints for the trajectory.
        Returns:
            waypoint: array of Pose()
        """
        direction = self.hole_position - self.ball_position
        distance = np.linalg.norm(direction)
        if distance < 1e-6:
            self.get_logger().error(
                'Ball and hole overlap. Using default waypoints.'
            )
            return self.default_waypoints()

        unit_dir = direction / distance
        behind_ball_pos = self.ball_position - unit_dir * 0.05
        at_ball_pos = self.ball_position
        beyond_hole_pos = self.hole_position + unit_dir * 0.05

        def make_pose(x, y, z):
            p = Pose()
            p.position.x = float(x)
            p.position.y = float(y)
            p.position.z = float(z)
            p.orientation.w = 1.0
            p.orientation.x = 0.0
            p.orientation.y = 0.0
            p.orientation.z = 0.0
            return p

        z_height = 0.4
        wp1 = make_pose(behind_ball_pos[0], behind_ball_pos[1], z_height)
        wp2 = make_pose(at_ball_pos[0], at_ball_pos[1], z_height)
        wp3 = make_pose(beyond_hole_pos[0], beyond_hole_pos[1], z_height)

        return [wp1, wp2, wp3]

    def default_waypoints(self):
        """
        Hard coded waypoints for testing.
        Returns:
            waypoint: array of Pose()
        """
        w1 = Pose()
        w1.position.x = 0.45
        w1.position.y = 0.0
        w1.position.z = 0.4
        w1.orientation.w = 1.0

        w2 = Pose()
        w2.position.x = 0.5
        w2.position.y = 0.0
        w2.position.z = 0.4
        w2.orientation.w = 1.0

        w3 = Pose()
        w3.position.x = 0.55
        w3.position.y = 0.0
        w3.position.z = 0.4
        w3.orientation.w = 1.0

        return [w1, w2, w3]

    def setup_ball_marker(self):
<<<<<<< HEAD
        """
        Setup ball marker.
        """
        self.ball_marker.ns = "ball_marker_ns"
=======
        self.ball_marker.ns = 'ball_marker_ns'
>>>>>>> 21490397
        self.ball_marker.id = 0
        self.ball_marker.header.frame_id = self.base_frame
        self.ball_marker.type = Marker.SPHERE
        self.ball_marker.action = Marker.ADD
        self.ball_marker.scale.x = 0.03
        self.ball_marker.scale.y = 0.03
        self.ball_marker.scale.z = 0.03
        self.ball_marker.color.r = 1.0
        self.ball_marker.color.g = 1.0
        self.ball_marker.color.b = 1.0
        self.ball_marker.color.a = 1.0
        self.ball_marker.pose.orientation.w = 1.0
        self.ball_marker.pose.position.x = float(self.ball_position[0])
        self.ball_marker.pose.position.y = float(self.ball_position[1])
        self.ball_marker.pose.position.z = float(self.ball_position[2])

    def setup_hole_marker(self):
<<<<<<< HEAD
        """
        Setup hole marker.
        """
        self.hole_marker.ns = "hole_marker_ns"
=======
        self.hole_marker.ns = 'hole_marker_ns'
>>>>>>> 21490397
        self.hole_marker.id = 0
        self.hole_marker.header.frame_id = self.base_frame
        self.hole_marker.type = Marker.CYLINDER
        self.hole_marker.action = Marker.ADD
        self.hole_marker.scale.x = 0.1
        self.hole_marker.scale.y = 0.1
        self.hole_marker.scale.z = 0.01
        self.hole_marker.color.r = 0.0
        self.hole_marker.color.g = 0.0
        self.hole_marker.color.b = 0.0
        self.hole_marker.color.a = 1.0
        self.hole_marker.pose.orientation.w = 1.0
        self.hole_marker.pose.position.x = float(self.hole_position[0])
        self.hole_marker.pose.position.y = float(self.hole_position[1])
        self.hole_marker.pose.position.z = float(self.hole_position[2])

    def publish_markers(self):
        """
        Publish hole and ball markers.
        """
        now = self.get_clock().now().to_msg()
        self.ball_marker.header.stamp = now
        self.hole_marker.header.stamp = now
        self.ball_marker_pub.publish(self.ball_marker)
        self.hole_marker_pub.publish(self.hole_marker)

    async def sim_callback(self, request, response):
        """
        Service call for motion sequence.
        """
        if not self.use_simulation_mode:
            self.get_logger().warn(
                'simulate service called, but simulation_mode is False.'
            )
        self.get_logger().info('Simulation started.')
        success = await self.run_motion_sequence()
        if success:
            self.get_logger().info('Simulation done.')
        else:
            self.get_logger().error('Simulation failed.')
        return response

    async def real_putt_callback(self, request, response):
        """
            Service call for putting sequence.
        """
        if self.use_simulation_mode:
            self.get_logger().info(
                'Real putt requested, but simulation_mode is True. '
                'Switch to False.'
            )
            return response

        self.get_logger().info('Real-world putt requested.')
        # Update real-world positions from TF
        self.update_real_world_positions()
        # Recompute waypoints
        self.waypoints = self.compute_waypoints()

        self.get_logger().info('Executing real-world motion sequence...')
        success = await self.run_motion_sequence()
        if success:
            self.get_logger().info('Real-world putt done.')
        else:
            self.get_logger().error('Real-world putt failed.')
        return response

    async def run_motion_sequence(self):
<<<<<<< HEAD
        """
            To simulate the motion sequence.
        """
        self.get_logger().info("Planning and executing Cartesian path...")
=======
        self.get_logger().info('Planning and executing Cartesian path...')
>>>>>>> 21490397
        result = await self.MPI.move_arm_cartesian(
            waypoints=self.waypoints,
            avoid_collisions=False
        )
        if result:
            self.get_logger().info(
                'Trajectory executed. Robot has "hit" the ball.'
            )
            self.get_logger().info('Animating ball movement...')
            unit_direction, distance = self.calculate_ball_trajectory()
            self.animate_ball_movement(unit_direction, distance)
            return True
        self.get_logger().error('Planning or execution failed.')
        return False

    def calculate_ball_trajectory(self):
        '''
        Calculates the direction and distance 
        to the hole from the ball.

        Returns:
            unit_direction: unit vector of vector of ball to hole.
            distance: distance between ball to hole.
        '''
        unit_direction, distance = self.trajectory_calculator.calculate_trajectory()
        return unit_direction, distance

    def animate_ball_movement(self, unit_direction, distance):
        """
        Physics for the ball movement in simulation.
        """
        mu = 0.26
        g = 9.81
        a = -mu * g
        v0 = math.sqrt(2 * mu * g * distance)

        self.ball_animation_time = 0.0
        self.ball_animation_dt = 0.05
        self.ball_animation_end_time = -v0 / a
        self.ball_direction = unit_direction
        self.ball_initial_velocity = v0
        self.ball_acceleration = a

        if self.ball_animation_timer is not None:
            self.destroy_timer(self.ball_animation_timer)

        self.ball_animation_timer = self.create_timer(
            self.ball_animation_dt,
            self.ball_timer_callback
        )

    def ball_timer_callback(self):
        '''
        To increment the amination time of ball.
        '''
        t = self.ball_animation_time
        if t > self.ball_animation_end_time:
            self.destroy_timer(self.ball_animation_timer)
            self.ball_animation_timer = None
            return

        s = self.ball_initial_velocity * t + 0.5 * self.ball_acceleration * (t ** 2)
        if s < 0:
            self.destroy_timer(self.ball_animation_timer)
            self.ball_animation_timer = None
            return

        position = self.ball_position + self.ball_direction * s
        self.ball_marker.pose.position.x = float(position[0])
        self.ball_marker.pose.position.y = float(position[1])
        self.ball_marker.pose.position.z = float(position[2])
        self.ball_marker.header.stamp = self.get_clock().now().to_msg()
        self.ball_marker_pub.publish(self.ball_marker)

        self.ball_animation_time += self.ball_animation_dt

    def timer_callback(self):
        if self.state == State.START:
            self.state = State.IDLE


def main(args=None):
    rclpy.init(args=args)
    node = DemoNode()
    rclpy.spin(node)
    rclpy.shutdown()


if __name__ == '__main__':
    main()<|MERGE_RESOLUTION|>--- conflicted
+++ resolved
@@ -239,14 +239,8 @@
         return [w1, w2, w3]
 
     def setup_ball_marker(self):
-<<<<<<< HEAD
-        """
-        Setup ball marker.
-        """
+        """Setup ball marker."""
         self.ball_marker.ns = "ball_marker_ns"
-=======
-        self.ball_marker.ns = 'ball_marker_ns'
->>>>>>> 21490397
         self.ball_marker.id = 0
         self.ball_marker.header.frame_id = self.base_frame
         self.ball_marker.type = Marker.SPHERE
@@ -264,14 +258,9 @@
         self.ball_marker.pose.position.z = float(self.ball_position[2])
 
     def setup_hole_marker(self):
-<<<<<<< HEAD
-        """
-        Setup hole marker.
-        """
+
+        """Setup hole marker."""
         self.hole_marker.ns = "hole_marker_ns"
-=======
-        self.hole_marker.ns = 'hole_marker_ns'
->>>>>>> 21490397
         self.hole_marker.id = 0
         self.hole_marker.header.frame_id = self.base_frame
         self.hole_marker.type = Marker.CYLINDER
@@ -340,14 +329,8 @@
         return response
 
     async def run_motion_sequence(self):
-<<<<<<< HEAD
-        """
-            To simulate the motion sequence.
-        """
+        """To simulate the motion sequence."""
         self.get_logger().info("Planning and executing Cartesian path...")
-=======
-        self.get_logger().info('Planning and executing Cartesian path...')
->>>>>>> 21490397
         result = await self.MPI.move_arm_cartesian(
             waypoints=self.waypoints,
             avoid_collisions=False
