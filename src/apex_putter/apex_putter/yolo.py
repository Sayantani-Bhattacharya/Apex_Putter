--- conflicted
+++ resolved
@@ -1,7 +1,3 @@
-<<<<<<< HEAD
-from apex_putter_interfaces.msg import Detection2D, DetectionArray
-
-=======
 """
 Use Yolo to identify golf balls.
 
@@ -24,7 +20,7 @@
 """
 
 from apex_putter_interfaces.msg import Detection2D, DetectionArray
->>>>>>> 2064de8e
+
 import cv2
 from cv_bridge import CvBridge
 import rclpy
@@ -48,39 +44,21 @@
         Array of all detection center coordinates
 
     Parameters
-<<<<<<< HEAD
     ----------
-    model (string) - The Yolo model to use: see docs.ultralytics.org for
-                     available values. Default is yolo11n.pt
-
-=======
     model (string) - The Yolo model to use: see docs.ultralytics.org for \
         available values. Default is yolo11n.pt
->>>>>>> 2064de8e
     """
 
     def __init__(self):
         super().__init__('pose')
         self.bridge = CvBridge()
-<<<<<<< HEAD
-        self.declare_parameter('model', value='best.pt')
-        self.model = YOLO(
-            self.get_parameter('model').get_parameter_value().string_value
-        )
-        self.create_subscription(
-            Image,
-            '/camera/camera/color/image_raw',
-            self.yolo_callback,
-            10
-        )
-=======
         self.declare_parameter('model',
                                value='best.pt')
         self.model = YOLO(self.get_parameter('model').
                           get_parameter_value().string_value)
         self.create_subscription(Image, '/camera/camera/color/image_raw',
                                  self.yolo_callback, 10)
->>>>>>> 2064de8e
+
         self.image_pub = self.create_publisher(Image, 'image_yolo', 10)
         self.detections_pub = self.create_publisher(DetectionArray,
                                                     'ball_detections', 10)
@@ -101,17 +79,11 @@
 
             # Check detected objects
             for box in result.boxes:
-<<<<<<< HEAD
-                x, y, w, h = box.xywh[0]  # center x, center y, width, height
-                self.get_logger().debug(
-                    f'Detected object at ({x}, {y}) with width {w} and height {h}'
-                )
-=======
                 x, y, w, h = box.xywh[0]  # center x, center y, width, height\
                 self.get_logger().debug(
                     f'Detected object at ({x}, {y}) with \
                         width {w} and height {h}')
->>>>>>> 2064de8e
+
                 center_x = int(x)
                 center_y = int(y)
 
@@ -121,12 +93,8 @@
                 detection.y = center_y
                 detections_msg.detections.append(detection)
 
-<<<<<<< HEAD
-                # Draw red dot at the center
-=======
                 # Draw red dot (circle) at center
                 # -1 fills the circle
->>>>>>> 2064de8e
                 cv2.circle(cv_image, (center_x, center_y), 5, (0, 0, 255), -1)
 
         self.detections_pub.publish(detections_msg)
