import numpy as np
import rclpy
from rclpy.node import Node
from geometry_msgs.msg import Pose, Quaternion
from std_srvs.srv import Empty
from rclpy.callback_groups import MutuallyExclusiveCallbackGroup
from geometry_msgs.msg import TransformStamped
import tf2_ros
from apex_putter.MotionPlanningInterface import MotionPlanningInterface
import apex_putter.transform_operations as transOps
from time import sleep

from tf_transformations import quaternion_from_euler


class DemoNode(Node):
    def __init__(self):
        super().__init__('demo_node')

        # Parameter to toggle simulation vs real-world
        self.declare_parameter('simulation_mode', True)
        self.use_simulation_mode = self.get_parameter(
            'simulation_mode').get_parameter_value().bool_value

        # Declare parameters for frames
        self.declare_parameter('ball_tag_frame', 'ball_compensated')
        self.declare_parameter('hole_tag_frame', 'target')
        self.declare_parameter('base_frame', 'robot_base_frame')
        self.declare_parameter('camera_frame', 'camera_link')

        self.ball_tag_frame = self.get_parameter(
            'ball_tag_frame').get_parameter_value().string_value
        self.hole_tag_frame = self.get_parameter(
            'hole_tag_frame').get_parameter_value().string_value
        self.base_frame = self.get_parameter(
            'base_frame').get_parameter_value().string_value
        self.camera_frame = self.get_parameter(
            'camera_frame').get_parameter_value().string_value

        # Known offsets:
        self.putter_length = 22.85 * 0.0254  # About 0.58 m
        self.putter_offset = 0.18 * 0.0254  # About 0.00457 m

        # Motion planning interface
        self.MPI = MotionPlanningInterface(
            node=self,
            base_frame=self.base_frame,
            end_effector_frame='fer_link8'
        )

        self.hole_position = None
        self.ball_position = None
        self.v_h2b = None

        self.tf_buffer = tf2_ros.Buffer()
        self.tf_listener = tf2_ros.TransformListener(self.tf_buffer, self)

        # Static broadcaster for ball and club face
        self.tf_static_broadcaster = tf2_ros.StaticTransformBroadcaster(self)

        # Services
<<<<<<< HEAD
        self.ready_srv = self.create_service(
            Empty, 'ready', self.ready_callback, callback_group=MutuallyExclusiveCallbackGroup())
        self.home_srv = self.create_service(
            Empty, 'home_robot', self.home_callback, callback_group=MutuallyExclusiveCallbackGroup())
        self.putt_srv = self.create_service(
            Empty, 'putt', self.putt_callback, callback_group=MutuallyExclusiveCallbackGroup())
=======
        self.ready_srv = self.create_service(Empty, 'ready', self.ready_callback, callback_group=MutuallyExclusiveCallbackGroup())
        self.home_srv = self.create_service(Empty, 'home_robot', self.home_callback, callback_group=MutuallyExclusiveCallbackGroup())
        self.putt_srv = self.create_service(Empty, 'putt', self.putt_callback, callback_group=MutuallyExclusiveCallbackGroup())
        self.swing_srv = self.create_service(Empty, 'swing', self.swing_callback, callback_group=MutuallyExclusiveCallbackGroup())
>>>>>>> 37bf04af

        # Timer for optional tasks
        # self.timer = self.create_timer(0.1, self.timer_callback)

        self.get_logger().info("DemoNode initialized. Use '/simulate' or '/real_putt'.")

    async def home_callback(self, request, response):
        """Make the robot go to home pose"""
        self.get_logger().info("Home requested.")
        await self.MPI.move_arm_joints(joint_values=[-0.4, -0.4, 0.0, -1.6, 0.0, 1.57, 0.0], max_velocity_scaling_factor=0.2, max_acceleration_scaling_factor=0.2)
        self.v_h2b = self.calculate_hole_to_ball_vector()
        self.goal_club_tf()
        self.goal_ee_tf()
        return response

    def look_up_ball_in_base_frame(self):
        """Look up the ball position in the base frame"""
        self.get_logger().info("Looking up ball position in base frame.")
        try:
            transform_base_ball = self.tf_buffer.lookup_transform(
                self.base_frame, self.ball_tag_frame, rclpy.time.Time())
            self.get_logger().info(f"Transform from {self.ball_tag_frame} to {
                self.base_frame}: {transform_base_ball}")
            htm_base_ball = transOps.transform_to_htm(
                transform_base_ball.transform)
            self.ball_position = htm_base_ball[:3, 3]
            self.get_logger().info(f"Ball position: {self.ball_position}")
        except Exception as e:
            self.get_logger().error(f"Failed to look up ball position: {e}")

    def look_up_hole_in_base_frame(self):
        """Look up the hole position in the base frame"""
        self.get_logger().info("Looking up hole position in base frame.")
        try:
            transform_base_hole = self.tf_buffer.lookup_transform(
                self.base_frame, self.hole_tag_frame, rclpy.time.Time())
            self.get_logger().info(f"Transform from {self.hole_tag_frame} to {
                self.base_frame}: {transform_base_hole}")
            htm_base_hole = transOps.transform_to_htm(
                transform_base_hole.transform)
            self.hole_position = htm_base_hole[:3, 3]
            self.get_logger().info(f"Hole position: {self.hole_position}")
        except Exception as e:
            self.get_logger().error(f"Failed to look up hole position: {e}")

    def calculate_hole_to_ball_vector(self):
        """Calculate the vector from the hole to the ball"""
        self.look_up_ball_in_base_frame()
        self.look_up_hole_in_base_frame()
        # flatten the hole position on z-axis
        self.hole_position[2] = self.ball_position[2]
        return self.ball_position - self.hole_position  # vector: hole to ball

    def goal_club_tf(self):
        radius = 0.045
        ball_hole_vec = -self.calculate_hole_to_ball_vector()
        theta_hole_ball = np.arctan2(ball_hole_vec[1], ball_hole_vec[0])
        ball_hole_mag = np.linalg.norm(ball_hole_vec)
        ball_hole_unit = ball_hole_vec / ball_hole_mag
        club_face_position = -radius * ball_hole_unit
        club_face_orientation = quaternion_from_euler(
            0.0, 0.0, theta_hole_ball)
        t = TransformStamped()

        t.header.stamp = self.get_clock().now().to_msg()
        t.header.frame_id = 'base'
        t.child_frame_id = 'goal_face'

<<<<<<< HEAD
        t.transform.translation.x = self.ball_position[0] + \
            0.05 * self.v_h2b[0]
        t.transform.translation.y = self.ball_position[1] + \
            0.05 * self.v_h2b[1]
=======
        t.transform.translation.x = self.ball_position[0] + 0.08 * self.v_h2b[0]
        t.transform.translation.y = self.ball_position[1] + 0.08 * self.v_h2b[1]
>>>>>>> 37bf04af
        t.transform.translation.z = self.ball_position[2]
        t.transform.rotation.x = club_face_orientation[0]
        t.transform.rotation.y = club_face_orientation[1]
        t.transform.rotation.z = club_face_orientation[2]
        t.transform.rotation.w = club_face_orientation[3]

        self.tf_static_broadcaster.sendTransform(t)

    def goal_ee_tf(self):
        t = TransformStamped()
        t.header.stamp = self.get_clock().now().to_msg()
        t.header.frame_id = 'goal_face'
        t.child_frame_id = 'goal_ee'

        t.transform.translation.x = 0.0
        t.transform.translation.y = 0.0
        t.transform.translation.z = 0.58

        dummy_orientation = quaternion_from_euler(np.pi, 0.0, 0.0)
        t.transform.rotation.x = dummy_orientation[0]
        t.transform.rotation.y = dummy_orientation[1]
        t.transform.rotation.z = dummy_orientation[2]
        t.transform.rotation.w = dummy_orientation[3]

        self.tf_static_broadcaster.sendTransform(t)

    async def ready_callback(self, request, response):
        """Prepare the robot for putting"""
        self.get_logger().info("Ready requested.")
        self.get_logger().info("=============================================================")

        # Look up the ideal ee transform first
        ideal_ee_transform = self.tf_buffer.lookup_transform(
            self.base_frame, 'goal_ee', rclpy.time.Time())
        ideal_pose = Pose()
        ideal_pose.position.x = ideal_ee_transform.transform.translation.x
        ideal_pose.position.y = ideal_ee_transform.transform.translation.y
        ideal_pose.position.z = ideal_ee_transform.transform.translation.z
        ideal_pose.orientation = ideal_ee_transform.transform.rotation
        ball_tf = await self.MPI.get_transform('base', 'ball')
        await self.MPI.add_box('ball', (0.042, 0.042, 0.042), (ball_tf.pose.position.x, ball_tf.pose.position.y, ball_tf.pose.position.z))
        await self.MPI.move_arm_pose(ideal_pose, max_velocity_scaling_factor=0.2, max_acceleration_scaling_factor=0.2)
        await self.MPI.remove_box('ball')
        return response

    async def putt_callback(self, request, response):
        """Putt the fucking ball"""
        self.get_logger().info("Putt requested.")
        self.get_logger().info("=============================================================")
        ideal_ee_transform = self.tf_buffer.lookup_transform(self.base_frame, 'goal_ee', rclpy.time.Time())
        ideal_pose = Pose()
        ideal_pose.position.x = ideal_ee_transform.transform.translation.x - 0.2 * self.v_h2b[0]
        ideal_pose.position.y = ideal_ee_transform.transform.translation.y - 0.2 * self.v_h2b[1]
        ideal_pose.position.z = ideal_ee_transform.transform.translation.z
        ideal_pose.orientation = ideal_ee_transform.transform.rotation

        traj_vec = self.v_h2b
        traj_mag = np.linalg.norm(traj_vec)
        traj_unit = traj_vec / traj_mag 

        def contruct_putt_pose(vector, ideal_pose, scaling):
            pose = Pose()
            pose.position.x = ideal_pose.position.x - scaling * vector[0]
            pose.position.y = ideal_pose.position.y - scaling * vector[1]
            pose.position.z = ideal_pose.position.z
            pose.orientation = ideal_pose.orientation
            return pose

        # putt_pose_1 = contruct_putt_pose(traj_unit, ideal_pose, -0.15)

        putt_pose_2 = contruct_putt_pose(traj_unit, ideal_pose, 0.11)

        # self.get_logger().info(f"putt_pose_1.{putt_pose_1}")
        self.get_logger().info(f"putt_pose_2.{putt_pose_2}")

        self.get_logger().info("Moving arm to putt.")

        # await self.MPI.move_arm_pose(putt_pose_1, max_velocity_scaling_factor=0.15, max_acceleration_scaling_factor=0.15)

        # self.get_logger().info("Putt the ball.")
        # sleep(0.8)
        await self.MPI.move_arm_pose(putt_pose_2, max_velocity_scaling_factor=0.5, max_acceleration_scaling_factor=0.4)

        # await self.MPI.move_arm_cartesian([putt_pose_1, putt_pose_2], max_velocity_scaling_factor=0.2, max_acceleration_scaling_factor=0.2)
        return response
    
    async def swing_callback(self, request, response):
        """Swing 'em!!"""
        self.get_logger().info("Swing requested.")
        self.get_logger().info("=============================================================")

        # Look up the current joint configuration
        current_robot_state = self.MPI.RobotState.get_robot_state()
        current_joint_values = current_robot_state.joint_state.position

        swung_joint_values = current_joint_values
        swung_joint_values[4] = swung_joint_values[4] + np.pi/6

<<<<<<< HEAD
        # putt_pose = Pose()
        # putt_pose.position.x = self.ball_position[0] - 0.2 * self.v_h2b[0]
        # putt_pose.position.y = self.ball_position[1] - 0.2 * self.v_h2b[1]
        # putt_pose.position.z = self.ball_position[2]
        # # make oritentation vertical downwards
        # putt_pose.orientation = Quaternion(
        #     x=0.92, y=-0.38, z=0.00035, w=0.0004)
        # await self.MPI.move_arm_pose(putt_pose, max_velocity_scaling_factor=0.8, max_acceleration_scaling_factor=0.8)

        club_face_tf = await self.MPI.get_transform('base', 'club_face')
        hole_tf = await self.MPI.get_transform('base', 'hole')
        ee_tf = await self.MPI.get_transform('base', 'fer_link8')
        ee_pose = ee_tf.pose
        hole_pose = hole_tf.pose

        club_face_pos = club_face_tf.pose.position
        hole_pos = hole_pose.position

        traj_vec = np.array([hole_pos.x - club_face_pos.x,
                             hole_pos.y - club_face_pos.y])
        traj_mag = np.linalg.norm(traj_vec)
        traj_norm = traj_vec / traj_mag

        waypoints = []
        for i in range(5):
            pose = Pose()
            pose.position.x = ee_pose.position.x - i*0.03*traj_norm[0]
            pose.position.y = ee_pose.position.y - i*0.03*traj_norm[1]
            pose.position.z = ee_pose.position.z
            pose.orientation = ee_pose.orientation
            waypoints.append(pose)

        for i in range(4, -1):
            pose = Pose()
            pose.position.x = ee_pose.position.x - i*0.03*traj_norm[0]
            pose.position.y = ee_pose.position.y - i*0.03*traj_norm[1]
            pose.position.z = ee_pose.position.z
            pose.orientation = ee_pose.orientation
            waypoints.append(pose)

        for i in range(5):
            pose = Pose()
            pose.position.x = ee_pose.position.x + i*0.03*traj_norm[0]
            pose.position.y = ee_pose.position.y + i*0.03*traj_norm[1]
            pose.position.z = ee_pose.position.z
            pose.orientation = ee_pose.orientation
            waypoints.append(pose)

        await self.MPI.move_arm_cartesian(waypoints)

=======
        # Swing the putter
        await self.MPI.move_arm_joints(joint_values=swung_joint_values, max_velocity_scaling_factor=0.6, max_acceleration_scaling_factor=0.6)
>>>>>>> 37bf04af
        return response

    def offset_ball_position(self, z):
        """Offset the ball position by z"""
        self.ball_position[2] += z


def main(args=None):
    rclpy.init(args=args)
    node = DemoNode()
    rclpy.spin(node)
    rclpy.shutdown()


if __name__ == '__main__':
    main()<|MERGE_RESOLUTION|>--- conflicted
+++ resolved
@@ -59,19 +59,10 @@
         self.tf_static_broadcaster = tf2_ros.StaticTransformBroadcaster(self)
 
         # Services
-<<<<<<< HEAD
-        self.ready_srv = self.create_service(
-            Empty, 'ready', self.ready_callback, callback_group=MutuallyExclusiveCallbackGroup())
-        self.home_srv = self.create_service(
-            Empty, 'home_robot', self.home_callback, callback_group=MutuallyExclusiveCallbackGroup())
-        self.putt_srv = self.create_service(
-            Empty, 'putt', self.putt_callback, callback_group=MutuallyExclusiveCallbackGroup())
-=======
         self.ready_srv = self.create_service(Empty, 'ready', self.ready_callback, callback_group=MutuallyExclusiveCallbackGroup())
         self.home_srv = self.create_service(Empty, 'home_robot', self.home_callback, callback_group=MutuallyExclusiveCallbackGroup())
         self.putt_srv = self.create_service(Empty, 'putt', self.putt_callback, callback_group=MutuallyExclusiveCallbackGroup())
         self.swing_srv = self.create_service(Empty, 'swing', self.swing_callback, callback_group=MutuallyExclusiveCallbackGroup())
->>>>>>> 37bf04af
 
         # Timer for optional tasks
         # self.timer = self.create_timer(0.1, self.timer_callback)
@@ -140,15 +131,8 @@
         t.header.frame_id = 'base'
         t.child_frame_id = 'goal_face'
 
-<<<<<<< HEAD
-        t.transform.translation.x = self.ball_position[0] + \
-            0.05 * self.v_h2b[0]
-        t.transform.translation.y = self.ball_position[1] + \
-            0.05 * self.v_h2b[1]
-=======
         t.transform.translation.x = self.ball_position[0] + 0.08 * self.v_h2b[0]
         t.transform.translation.y = self.ball_position[1] + 0.08 * self.v_h2b[1]
->>>>>>> 37bf04af
         t.transform.translation.z = self.ball_position[2]
         t.transform.rotation.x = club_face_orientation[0]
         t.transform.rotation.y = club_face_orientation[1]
@@ -247,61 +231,8 @@
         swung_joint_values = current_joint_values
         swung_joint_values[4] = swung_joint_values[4] + np.pi/6
 
-<<<<<<< HEAD
-        # putt_pose = Pose()
-        # putt_pose.position.x = self.ball_position[0] - 0.2 * self.v_h2b[0]
-        # putt_pose.position.y = self.ball_position[1] - 0.2 * self.v_h2b[1]
-        # putt_pose.position.z = self.ball_position[2]
-        # # make oritentation vertical downwards
-        # putt_pose.orientation = Quaternion(
-        #     x=0.92, y=-0.38, z=0.00035, w=0.0004)
-        # await self.MPI.move_arm_pose(putt_pose, max_velocity_scaling_factor=0.8, max_acceleration_scaling_factor=0.8)
-
-        club_face_tf = await self.MPI.get_transform('base', 'club_face')
-        hole_tf = await self.MPI.get_transform('base', 'hole')
-        ee_tf = await self.MPI.get_transform('base', 'fer_link8')
-        ee_pose = ee_tf.pose
-        hole_pose = hole_tf.pose
-
-        club_face_pos = club_face_tf.pose.position
-        hole_pos = hole_pose.position
-
-        traj_vec = np.array([hole_pos.x - club_face_pos.x,
-                             hole_pos.y - club_face_pos.y])
-        traj_mag = np.linalg.norm(traj_vec)
-        traj_norm = traj_vec / traj_mag
-
-        waypoints = []
-        for i in range(5):
-            pose = Pose()
-            pose.position.x = ee_pose.position.x - i*0.03*traj_norm[0]
-            pose.position.y = ee_pose.position.y - i*0.03*traj_norm[1]
-            pose.position.z = ee_pose.position.z
-            pose.orientation = ee_pose.orientation
-            waypoints.append(pose)
-
-        for i in range(4, -1):
-            pose = Pose()
-            pose.position.x = ee_pose.position.x - i*0.03*traj_norm[0]
-            pose.position.y = ee_pose.position.y - i*0.03*traj_norm[1]
-            pose.position.z = ee_pose.position.z
-            pose.orientation = ee_pose.orientation
-            waypoints.append(pose)
-
-        for i in range(5):
-            pose = Pose()
-            pose.position.x = ee_pose.position.x + i*0.03*traj_norm[0]
-            pose.position.y = ee_pose.position.y + i*0.03*traj_norm[1]
-            pose.position.z = ee_pose.position.z
-            pose.orientation = ee_pose.orientation
-            waypoints.append(pose)
-
-        await self.MPI.move_arm_cartesian(waypoints)
-
-=======
         # Swing the putter
         await self.MPI.move_arm_joints(joint_values=swung_joint_values, max_velocity_scaling_factor=0.6, max_acceleration_scaling_factor=0.6)
->>>>>>> 37bf04af
         return response
 
     def offset_ball_position(self, z):
